--- conflicted
+++ resolved
@@ -24,16 +24,11 @@
 from .tools import make_natorb, mf_info, write_rdm1
 from .results import fmt
 
-<<<<<<< HEAD
+
 def main(mol: Union[gto.Mole, pbc_gto.Cell], decomp: DecompCls, \
          mf: Union[scf.hf.SCF, dft.rks.KohnShamDFT, pbc_scf.hf.RHF, pbc_dft.rks.RKS], \
-=======
-
-def main(mol: gto.Mole, decomp: DecompCls, \
-         mf: Union[scf.hf.SCF, dft.rks.KohnShamDFT], \
          mo_coeff: np.ndarray = None, \
          mo_occ: np.ndarray = None,
->>>>>>> e131faad
          rdm1_orb: np.ndarray = None, \
          rdm1_eff: np.ndarray = None) -> pd.DataFrame:
         """
@@ -42,35 +37,6 @@
         # sanity check
         sanity_check(mol, mf, decomp)
 
-<<<<<<< HEAD
-        # format orbitals from mean-field calculation
-        if rdm1_orb is None:
-            mo_coeff, mo_occ = mf_info(mf)
-        else:
-            mo_coeff, mo_occ = make_natorb(mol, np.asarray(mf.mo_coeff), np.asarray(rdm1_orb))
-
-        # compute localized MOs
-        if decomp.mo_basis != 'can':
-            mo_coeff = loc_orbs(mol, mf, mo_coeff, mo_occ, \
-                                decomp.minao, decomp.mo_basis, decomp.pop_method, decomp.mo_init, decomp.loc_exp, \
-                                decomp.ndo, decomp.verbose)
-
-        # decompose property
-        if decomp.part in ['atoms', 'eda']:
-            # compute population weights
-            weights = assign_rdm1s(mol, mf, mo_coeff, mo_occ, decomp.minao, decomp.pop_method, decomp.part, \
-                                   decomp.ndo, decomp.verbose)
-            # compute decomposed results
-            decomp.res = prop_tot(mol, mf, mo_coeff, mo_occ, rdm1_eff, \
-                                  decomp.minao, decomp.pop_method, decomp.prop, decomp.part, \
-                                  decomp.ndo, decomp.gauge_origin, \
-                                  weights = weights)
-        else: # orbs
-            # compute decomposed results
-            decomp.res = prop_tot(mol, mf, mo_coeff, mo_occ, rdm1_eff, \
-                                  decomp.pop_method, decomp.prop, decomp.part, \
-                                  decomp.ndo, decomp.gauge_origin)
-=======
         # get orbitals and mo occupation
         if mo_coeff is None or mo_occ is None:
             # format orbitals from mean-field calculation
@@ -81,17 +47,16 @@
             # compute localized MOs
             if decomp.mo_basis != 'can':
                 mo_coeff = loc_orbs(mol, mf, mo_coeff, mo_occ, \
-                                    decomp.mo_basis, decomp.pop_method, decomp.mo_init, decomp.loc_exp, \
+                                    decomp.minao, decomp.mo_basis, decomp.pop_method, decomp.mo_init, decomp.loc_exp, \
                                     decomp.ndo, decomp.verbose)
 
         # compute population weights
-        weights = assign_rdm1s(mol, mf, mo_coeff, mo_occ, decomp.pop_method, decomp.part, \
+        weights = assign_rdm1s(mol, mf, mo_coeff, mo_occ, decomp.minao, decomp.pop_method, decomp.part, \
                                decomp.ndo, decomp.verbose)
         # compute decomposed results
         decomp.res = prop_tot(mol, mf, mo_coeff, mo_occ, rdm1_eff, \
-                              decomp.pop_method, decomp.prop, decomp.part, \
+                              decomp.minao, decomp.pop_method, decomp.prop, decomp.part, \
                               decomp.ndo, decomp.gauge_origin, weights)
->>>>>>> e131faad
 
         # write rdm1s
         if decomp.write != '':
