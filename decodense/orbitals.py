--- conflicted
+++ resolved
@@ -12,7 +12,9 @@
 
 import numpy as np
 from pyscf import gto, scf, dft, lo, lib
+from pyscf.pbc import dft as pbc_dft
 from pyscf.pbc import gto as pbc_gto
+from pyscf.pbc import scf as pbc_scf
 from typing import List, Tuple, Dict, Union, Any
 
 from .tools import dim, make_rdm1, contract
@@ -20,16 +22,11 @@
 LOC_CONV = 1.e-10
 
 
-<<<<<<< HEAD
-def loc_orbs(mol: Union[gto.Mole, pbc_gto.Cell], mo_coeff_in: np.ndarray, \
-             mo_occ: np.ndarray, variant: str, ndo: bool, \
-             loc_lst: Union[None, List[Any]]) -> Tuple[np.ndarray, np.ndarray]:
-=======
-def loc_orbs(mol: gto.Mole, mf: Union[scf.hf.SCF, dft.rks.KohnShamDFT], \
+def loc_orbs(mol: Union[gto.Mole, pbc_gto.Cell], mf: Union[scf.hf.SCF, dft.rks.KohnShamDFT, \
+             pbc_scf.hf.RHF, pbc_dft.rks.RKS], \
              mo_coeff_in: np.ndarray, mo_occ: np.ndarray, \
              mo_basis: str, pop_method: str, mo_init: str, loc_exp: int, \
              ndo: bool, verbose: int) -> Tuple[np.ndarray, np.ndarray]:
->>>>>>> 1b1bfe10
         """
         this function returns a set of localized MOs of a specific variant
         """
@@ -93,15 +90,10 @@
         return mo_coeff_out
 
 
-<<<<<<< HEAD
-def assign_rdm1s(mol: Union[gto.Mole, pbc_gto.Cell], mo_coeff: np.ndarray, \
-                 mo_occ: np.ndarray, pop: str, part: str, ndo: bool, \
-                 multiproc: bool, verbose: int, **kwargs: Any) -> List[np.ndarray]:
-=======
-def assign_rdm1s(mol: gto.Mole, mf: Union[scf.hf.SCF, dft.rks.KohnShamDFT], \
+def assign_rdm1s(mol: Union[gto.Mole, pbc_gto.Cell], mf: Union[scf.hf.SCF, dft.rks.KohnShamDFT, \
+                 pbc_scf.hf.RHF, pbc_dft.rks.RKS], \
                  mo_coeff: np.ndarray, mo_occ: np.ndarray, pop_method: str, part: str, ndo: bool, \
                  verbose: int, **kwargs: Any) -> List[np.ndarray]:
->>>>>>> 1b1bfe10
         """
         this function returns a list of population weights of each spin-orbital on the individual atoms
         """
